"""
Copyright 2013 Steven Diamond

This file is part of CVXPY.

CVXPY is free software: you can redistribute it and/or modify
it under the terms of the GNU General Public License as published by
the Free Software Foundation, either version 3 of the License, or
(at your option) any later version.

CVXPY is distributed in the hope that it will be useful,
but WITHOUT ANY WARRANTY; without even the implied warranty of
MERCHANTABILITY or FITNESS FOR A PARTICULAR PURPOSE.  See the
GNU General Public License for more details.

You should have received a copy of the GNU General Public License
along with CVXPY.  If not, see <http://www.gnu.org/licenses/>.
"""

import cvxpy.interface as intf
import cvxpy.lin_ops.lin_op as lo
import cvxpy.lin_ops.lin_utils as lu
import copy
import numpy as np
import numpy.linalg
import scipy.sparse as sp
from numpy.fft import fft, ifft
from scipy.signal import fftconvolve

# Utility functions for treating an expression tree as a matrix
# and multiplying by it and it's transpose.

def mul(lin_op, val_dict, p=None):
    """Multiply the expression tree by a vector.

    Parameters
    ----------
    lin_op : LinOp
        The root of an expression tree.
    val_dict : dict
        A map of variable id to value.
    p : int, optional
        The p-norm being approximated.

    Returns
    -------
    NumPy matrix
        The result of the multiplication.
    """
    # Look up the value for a variable.
    if lin_op.type == lo.VARIABLE:
        if lin_op.data in val_dict:
            return val_dict[lin_op.data]
        # Defaults to zero if no value given.
        else:
            return np.mat(np.zeros(lin_op.size))
    # Return all zeros for NO_OP.
    elif lin_op.type == lo.NO_OP:
        return np.mat(np.zeros(lin_op.size))
    else:
        eval_args = []
        for arg in lin_op.args:
            eval_args.append(mul(arg, val_dict, p))
        if p is not None:
            return op_pmul(lin_op, eval_args, p)
        else:
            return op_mul(lin_op, eval_args)

def tmul(lin_op, value, p=None):
    """Multiply the transpose of the expression tree by a vector.

    Parameters
    ----------
    lin_op : LinOp
        The root of an expression tree.
    value : NumPy matrix
        The vector to multiply by.
    p : int, optional
        The p-norm being approximated.

    Returns
    -------
    dict
        A map of variable id to value.
    """
    # Store the value as the variable.
    if lin_op.type == lo.VARIABLE:
        return {lin_op.data: value}
    # Do nothing for NO_OP.
    elif lin_op.type == lo.NO_OP:
        return {}
    else:
        if p is not None:
            results = op_ptmul(lin_op, value, p)
        else:
            results = op_tmul(lin_op, value)
        result_dicts = []
        for arg, result in zip(lin_op.args, results):
            result_dicts.append(tmul(arg, result, p))
        # Sum repeated ids.
        return sum_dicts(result_dicts, p)

def sum_dicts(dicts, p):
    """Sums the dictionaries entrywise.

    Parameters
    ----------
    dicts : list
        A list of dictionaries with numeric entries.
    p : int
        The p-norm being approximated.

    Returns
    -------
    dict
        A dict with the sum.
    """
    # Sum repeated entries.
    sum_dict = {}
    for val_dict in dicts:
        for id_, value in val_dict.items():
            if p is None:
                sum_dict[id_] = value + sum_dict.get(id_, 0)
            else:
                value = np.power(np.abs(value), p)
                sum_dict[id_] = value + sum_dict.get(id_, 0)
    # Entrywise ^(1/p)
    if p is not None:
        for id_, value in sum_dict.items():
            sum_dict[id_] = np.power(value, 1.0/p)

    return sum_dict

def op_mul(lin_op, args):
    """Applies the linear operator to the arguments.

    Parameters
    ----------
    lin_op : LinOp
        A linear operator.
    args : list
        The arguments to the operator.

    Returns
    -------
    NumPy matrix or SciPy sparse matrix.
        The result of applying the linear operator.
    """
    # Constants convert directly to their value.
    if lin_op.type in [lo.SCALAR_CONST, lo.DENSE_CONST, lo.SPARSE_CONST]:
        result = lin_op.data
    elif lin_op.type == lo.PARAM:
        result = lin_op.data.value
    # No-op is not evaluated.
    elif lin_op.type == lo.NO_OP:
        return None
    # For non-leaves, recurse on args.
    elif lin_op.type == lo.SUM:
        result = sum(args)
    elif lin_op.type == lo.NEG:
        result = -args[0]
    elif lin_op.type == lo.MUL:
        coeff = mul(lin_op.data, {})
        result = coeff*args[0]
    elif lin_op.type == lo.RMUL:
        coeff = mul(lin_op.data, {})
        result = args[0]*coeff
    elif lin_op.type == lo.MUL_ELEM:
        coeff = mul(lin_op.data, {})
        result = np.multiply(args[0], coeff)
    elif lin_op.type == lo.DIV:
        divisor = mul(lin_op.data, {})
        result = args[0]/divisor
    elif lin_op.type == lo.SUM_ENTRIES:
        result = np.sum(args[0])
    elif lin_op.type == lo.INDEX:
        row_slc, col_slc = lin_op.data
        result = args[0][row_slc, col_slc]
    elif lin_op.type == lo.TRANSPOSE:
        result = args[0].T
<<<<<<< HEAD
    elif lin_op.type in [lo.CONV, lo.CONV2D]:
=======
    elif lin_op.type == lo.CONV:
>>>>>>> 62c57fc5
        result = conv_mul(lin_op, args[0])
    elif lin_op.type == lo.PROMOTE:
        result = np.ones(lin_op.size)*args[0]
    elif lin_op.type == lo.DIAG_VEC:
        val = intf.from_2D_to_1D(args[0])
        result = np.diag(val)
    elif lin_op.type == lo.RESHAPE:
        result = np.reshape(args[0], lin_op.size, order='F')
<<<<<<< HEAD
    elif lin_op.type is lo.VSTACK:
=======
    elif lin_op.type == lo.VSTACK:
>>>>>>> 62c57fc5
        result = np.vstack(args)
    else:
        raise Exception("Unknown linear operator %s." % lin_op.type)
    return result

def elem_power(mat, p):
    """Elementwise power.
    """
    if np.isscalar(mat):
        mat = np.abs(mat)**p
    elif sp.issparse(mat):
        mat = mat.copy()
        np.abs(mat.data, mat.data)
        np.power(mat.data, p, mat.data)
    else:
        mat = mat.copy()
        np.abs(mat, mat)
        np.power(mat, p, mat)
    return mat

def mat_pmul(lh_mat, rh_mat, p):
    """Matrix multiplication with p-norms.
    """
    lh_mat = elem_power(lh_mat, p)
    rh_mat = elem_power(rh_mat, p)
    # TODO is * always right?
    result = lh_mat*rh_mat
    return elem_power(result, 1.0/p)

def op_pmul(lin_op, args, p):
    """Applies the p-norm approximation of the linear operator to the arguments.

    Parameters
    ----------
    lin_op : LinOp
        A linear operator.
    args : list
        The arguments to the operator.
    p : int
        The p-norm being approximated.

    Returns
    -------
    NumPy matrix or SciPy sparse matrix.
        The result of applying the linear operator.
    """
    # Take the elementwise p-norm.
    if lin_op.type == lo.SUM:
        result = 0
        for arg in args:
            result += np.power(arg, p)
        result = np.power(result, 1.0/p)
    elif lin_op.type == lo.MUL_ELEM:
        coeff = mul(lin_op.data, {})
        coeff = elem_power(coeff, 1)
        result = np.multiply(coeff, args[0])
    # Take the p-norm.
    elif lin_op.type == lo.SUM_ENTRIES:
        result = numpy.linalg.norm(args[0], p)
    elif lin_op.type == lo.NEG:
        result = args[0]
    # (|A|^p x^p)^(1/p)
    elif lin_op.type == lo.MUL:
        coeff = mul(lin_op.data, {})
        result = mat_pmul(coeff, args[0], p)
    # (x^p|A|^p)^(1/p)
    elif lin_op.type == lo.RMUL:
        coeff = mul(lin_op.data, {})
        result = mat_pmul(args[0], coeff, p)
    elif lin_op.type == lo.MUL_ELEM:
        coeff = mul(lin_op.data, {})
        result = mat_pmul(args[0], coeff, p)
    # x/|a|
    elif lin_op.type == lo.DIV:
        divisor = np.abs(mul(lin_op.data, {}))
        result = args[0]/divisor
    elif lin_op.type == lo.CONV:
        result = conv_mul(lin_op, args[0], False, p)
    else:
        result = op_mul(lin_op, args)
    return result

def op_tmul(lin_op, value):
    """Applies the transpose of the linear operator to the arguments.

    Parameters
    ----------
    lin_op : LinOp
        A linear operator.
    value : NumPy matrix
        A numeric value to apply the operator's transpose to.

    Returns
    -------
    NumPy matrix or SciPy sparse matrix.
        The result of applying the linear operator.
    """
    if lin_op.type == lo.SUM:
        result = len(lin_op.args)*[value]
    elif lin_op.type == lo.VSTACK:
        result = []
        offset = 0
        for arg in lin_op.args:
            rows, cols = arg.size
            result.append(value[offset:offset+rows, 0:cols])
            offset += rows
    elif lin_op.type == lo.NEG:
        result = -value
    elif lin_op.type == lo.MUL_ELEM:
        coeff = mul(lin_op.data, {})
        result = np.multiply(coeff, value)
    elif lin_op.type == lo.MUL:
        coeff = mul(lin_op.data, {})
        # Scalar coefficient, no need to transpose.
        if np.isscalar(coeff):
            result = coeff*value
        else:
            result = coeff.T*value
    elif lin_op.type == lo.RMUL:
        coeff = mul(lin_op.data, {})
        # Scalar coefficient, no need to transpose.
        if np.isscalar(coeff):
            result = value*coeff
        else:
            result = value*coeff.T
    elif lin_op.type == lo.DIV:
        divisor = mul(lin_op.data, {})
        result = value/divisor
    elif lin_op.type == lo.SUM_ENTRIES:
        result = np.mat(np.ones(lin_op.args[0].size))*value
    elif lin_op.type == lo.INDEX:
        row_slc, col_slc = lin_op.data
        result = np.mat(np.zeros(lin_op.args[0].size))
        result[row_slc, col_slc] = value
    elif lin_op.type == lo.TRANSPOSE:
        result = value.T
    elif lin_op.type == lo.PROMOTE:
        result = np.sum(value)
    elif lin_op.type == lo.DIAG_VEC:
        result = np.diag(value)
    elif lin_op.type == lo.CONV:
        result = conv_mul(lin_op, value, transpose=True)
    elif lin_op.type == lo.RESHAPE:
        result = np.reshape(value, lin_op.args[0].size, order='F')
    else:
<<<<<<< HEAD
        raise Exception("Unknown linear operator %s." % lin_op.type)
    return result
=======
        raise Exception("Unknown linear operator.")

    if isinstance(result, list):
        return result
    else:
        return [result]
>>>>>>> 62c57fc5

def op_ptmul(lin_op, value, p):
    """Applies the linear operator ~||A.T||_p to the arguments.

    Parameters
    ----------
    lin_op : LinOp
        A linear operator.
    value : NumPy matrix
        A numeric value to apply the operator's transpose to.
    p : int
        The p-norm being approximated.

    Returns
    -------
    NumPy matrix or SciPy sparse matrix.
        The result of applying the linear operator.
    """
    if lin_op.type == lo.NEG:
        result = value
    elif lin_op.type == lo.MUL_ELEM:
        coeff = mul(lin_op.data, {})
        coeff = elem_power(coeff, 1)
        result = np.multiply(coeff, value)
    # Take the p-norm.
    elif lin_op.type == lo.PROMOTE:
        result = numpy.linalg.norm(value, p)
    # (|A^T|^p x^p)^(1/p)
    elif lin_op.type == lo.MUL:
        coeff = mul(lin_op.data, {})
        # If scalar coefficient, no need to transpose.
        if not np.isscalar(coeff):
            coeff = coeff.T
        result = mat_pmul(coeff, value, p)
    # (x^p|A^T|^p)^(1/p)
    elif lin_op.type == lo.RMUL:
        coeff = mul(lin_op.data, {})
        # If scalar coefficient, no need to transpose.
        if not np.isscalar(coeff):
            coeff = coeff.T
        result = mat_pmul(value, coeff, p)
    # x/|a|
    elif lin_op.type == lo.DIV:
        divisor = np.abs(mul(lin_op.data, {}))
        result = value/divisor
    elif lin_op.type == lo.CONV:
        result = conv_mul(lin_op, value, True, p)
    else:
        result = op_tmul(lin_op, value)

    if isinstance(result, list):
        return result
    else:
        return [result]

def conv_mul(lin_op, rh_val, transpose=False, p=None):
    """Multiply by a convolution operator.

    arameters
    ----------
    lin_op : LinOp
        The root linear operator.
    rh_val : NDArray
        The vector being convolved.
    transpose : bool
        Is the transpose of convolution being applied?
    p : int, optional
        The p-norm being used.

    Returns
    -------
    NumPy NDArray
        The convolution.
    """
    constant = mul(lin_op.data, {})
    # Convert to 2D
    constant, rh_val = map(intf.from_1D_to_2D, [constant, rh_val])
    # c => |c|^p, x => x^p.
    if p is not None:
        constant = np.power(np.abs(constant), p)
        rh_val = np.power(np.abs(rh_val), p)

    if transpose:
        constant = np.flipud(constant)
        # rh_val always larger than constant.
        result = fftconvolve(rh_val, constant, mode='valid')
    else:
        # First argument must be larger.
        if constant.size >= rh_val.size:
            result = fftconvolve(constant, rh_val, mode='full')
        else:
            result = fftconvolve(rh_val, constant, mode='full')

    # result => result^(1/p)
    if p is not None:
        result = np.power(result, 1.0/p)

    return result

def get_constant(lin_op):
    """Returns the constant term in the expression.

    Parameters
    ----------
    lin_op : LinOp
        The root linear operator.

    Returns
    -------
    NumPy NDArray
        The constant term as a flattened vector.
    """
    constant = mul(lin_op, {})
    const_size = constant.shape[0]*constant.shape[1]
    return np.reshape(constant, const_size, 'F')

def get_constr_constant(constraints):
    """Returns the constant term for the constraints matrix.

    Parameters
    ----------
    constraints : list
        The constraints that form the matrix.

    Returns
    -------
    NumPy NDArray
        The constant term as a flattened vector.
    """
    # TODO what if constraints is empty?
    constants = [get_constant(c.expr) for c in constraints]
    return np.hstack(constants)

def prune_constants(constraints):
    """Returns a new list of constraints with constant terms removed.

    Parameters
    ----------
    constraints : list
        The constraints that form the matrix.

    Returns
    -------
    list
        The pruned constraints.
    """
    pruned_constraints = []
    for constr in constraints:
        constr_type = type(constr)
        expr = copy.deepcopy(constr.expr)
        is_constant = prune_expr(expr)
        # Replace a constant root with a NO_OP.
        if is_constant:
            expr = lo.LinOp(lo.NO_OP, expr.size, [], None)
        pruned = constr_type(expr, constr.constr_id, constr.size)
        pruned_constraints.append(pruned)
    return pruned_constraints

def prune_expr(lin_op):
    """Prunes constant branches from the expression.

    Parameters
    ----------
    lin_op : LinOp
        The root linear operator.

    Returns
    -------
    bool
        Were all the expression's arguments pruned?
    """
    if lin_op.type == lo.VARIABLE:
        return False
    elif lin_op.type in [lo.SCALAR_CONST,
                         lo.DENSE_CONST,
                         lo.SPARSE_CONST,
                         lo.PARAM]:
        return True

    pruned_args = []
    is_constant = True
    for arg in lin_op.args:
        arg_constant = prune_expr(arg)
        if arg_constant:
            arg = lo.LinOp(lo.NO_OP, arg.size, [], None)
        else:
            is_constant = False
        # Special case for sum.
        # TODO do this in simplify_dag.
        if not (arg_constant and lin_op.type == lo.SUM):
            pruned_args.append(arg)
    # Overwrite old args with only non-constant args.
    lin_op.args[:] = pruned_args[:]
    return is_constant

def combine_lin_ops(operators):
    """Combines the LinOps by stacking their output into a vector.

    Parameters
    ----------
    operators : list
        A list of LinOps.

    Returns
    -------
    LinOp
        The combined LinOp.
    """
    # First vectorize all the LinOp outputs.
    vect_lin_ops = []
    total_length = 0
    for lin_op in operators:
        if lin_op.size[1] != 1:
            new_size = (lin_op.size[0]*lin_op.size[1], 1)
            lin_op = lu.reshape(lin_op, new_size)
        vect_lin_ops.append(lin_op)
        total_length += lin_op.size[0]
    # Stack all the outputs into a single vector.
    return lu.vstack(vect_lin_ops, (total_length, 1))<|MERGE_RESOLUTION|>--- conflicted
+++ resolved
@@ -178,11 +178,7 @@
         result = args[0][row_slc, col_slc]
     elif lin_op.type == lo.TRANSPOSE:
         result = args[0].T
-<<<<<<< HEAD
     elif lin_op.type in [lo.CONV, lo.CONV2D]:
-=======
-    elif lin_op.type == lo.CONV:
->>>>>>> 62c57fc5
         result = conv_mul(lin_op, args[0])
     elif lin_op.type == lo.PROMOTE:
         result = np.ones(lin_op.size)*args[0]
@@ -191,11 +187,7 @@
         result = np.diag(val)
     elif lin_op.type == lo.RESHAPE:
         result = np.reshape(args[0], lin_op.size, order='F')
-<<<<<<< HEAD
-    elif lin_op.type is lo.VSTACK:
-=======
     elif lin_op.type == lo.VSTACK:
->>>>>>> 62c57fc5
         result = np.vstack(args)
     else:
         raise Exception("Unknown linear operator %s." % lin_op.type)
@@ -341,17 +333,12 @@
     elif lin_op.type == lo.RESHAPE:
         result = np.reshape(value, lin_op.args[0].size, order='F')
     else:
-<<<<<<< HEAD
         raise Exception("Unknown linear operator %s." % lin_op.type)
-    return result
-=======
-        raise Exception("Unknown linear operator.")
 
     if isinstance(result, list):
         return result
     else:
         return [result]
->>>>>>> 62c57fc5
 
 def op_ptmul(lin_op, value, p):
     """Applies the linear operator ~||A.T||_p to the arguments.
